/*
Copyright 2014 The Kubernetes Authors.

Licensed under the Apache License, Version 2.0 (the "License");
you may not use this file except in compliance with the License.
You may obtain a copy of the License at

    http://www.apache.org/licenses/LICENSE-2.0

Unless required by applicable law or agreed to in writing, software
distributed under the License is distributed on an "AS IS" BASIS,
WITHOUT WARRANTIES OR CONDITIONS OF ANY KIND, either express or implied.
See the License for the specific language governing permissions and
limitations under the License.
*/

package server

import (
	"fmt"
	"net/http"
	"strings"
	"sync"
	"time"

	systemd "github.com/coreos/go-systemd/daemon"
	"github.com/emicklei/go-restful-swagger12"
	"github.com/golang/glog"

	"k8s.io/apimachinery/pkg/api/meta"
	metav1 "k8s.io/apimachinery/pkg/apis/meta/v1"
	"k8s.io/apimachinery/pkg/runtime"
	"k8s.io/apimachinery/pkg/runtime/schema"
	"k8s.io/apimachinery/pkg/runtime/serializer"
	"k8s.io/apimachinery/pkg/util/sets"
	utilwaitgroup "k8s.io/apimachinery/pkg/util/waitgroup"
	"k8s.io/apiserver/pkg/admission"
	"k8s.io/apiserver/pkg/audit"
	genericapi "k8s.io/apiserver/pkg/endpoints"
	"k8s.io/apiserver/pkg/endpoints/discovery"
	"k8s.io/apiserver/pkg/registry/rest"
	"k8s.io/apiserver/pkg/server/healthz"
	"k8s.io/apiserver/pkg/server/routes"
	restclient "k8s.io/client-go/rest"
	openapicommon "k8s.io/kube-openapi/pkg/common"
)

// Info about an API group.
type APIGroupInfo struct {
<<<<<<< HEAD
	GroupMeta apimachinery.GroupMeta
	// Info about the resources in this group. It's a map from version to resource to the storage.
=======
	PrioritizedVersions []schema.GroupVersion
	// Info about the resources in this group. Its a map from version to resource to the storage.
>>>>>>> 8d80d5df
	VersionedResourcesStorageMap map[string]map[string]rest.Storage
	// OptionsExternalVersion controls the APIVersion used for common objects in the
	// schema like api.Status, api.DeleteOptions, and metav1.ListOptions. Other implementors may
	// define a version "v1beta1" but want to use the Kubernetes "v1" internal objects.
	// If nil, defaults to groupMeta.GroupVersion.
	// TODO: Remove this when https://github.com/kubernetes/kubernetes/issues/19018 is fixed.
	OptionsExternalVersion *schema.GroupVersion
	// MetaGroupVersion defaults to "meta.k8s.io/v1" and is the scheme group version used to decode
	// common API implementations like ListOptions. Future changes will allow this to vary by group
	// version (for when the inevitable meta/v2 group emerges).
	MetaGroupVersion *schema.GroupVersion

	// Scheme includes all of the types used by this group and how to convert between them (or
	// to convert objects from outside of this group that are accepted in this API).
	// TODO: replace with interfaces
	Scheme *runtime.Scheme
	// NegotiatedSerializer controls how this group encodes and decodes data
	NegotiatedSerializer runtime.NegotiatedSerializer
	// ParameterCodec performs conversions for query parameters passed to API calls
	ParameterCodec runtime.ParameterCodec
}

// GenericAPIServer contains state for a Kubernetes cluster api server.
type GenericAPIServer struct {
	// discoveryAddresses is used to build cluster IPs for discovery.
	discoveryAddresses discovery.Addresses

	// LoopbackClientConfig is a config for a privileged loopback connection to the API server
	LoopbackClientConfig *restclient.Config

	// minRequestTimeout is how short the request timeout can be.  This is used to build the RESTHandler
	minRequestTimeout time.Duration

	// ShutdownTimeout is the timeout used for server shutdown. This specifies the timeout before server
	// gracefully shutdown returns.
	ShutdownTimeout time.Duration

	// legacyAPIGroupPrefixes is used to set up URL parsing for authorization and for validating requests
	// to InstallLegacyAPIGroup
	legacyAPIGroupPrefixes sets.String

	// admissionControl is used to build the RESTStorage that backs an API Group.
	admissionControl admission.Interface

	// SecureServingInfo holds configuration of the TLS server.
	SecureServingInfo *SecureServingInfo

	// ExternalAddress is the address (hostname or IP and port) that should be used in
	// external (public internet) URLs for this GenericAPIServer.
	ExternalAddress string

	// Serializer controls how common API objects not in a group/version prefix are serialized for this server.
	// Individual APIGroups may define their own serializers.
	Serializer runtime.NegotiatedSerializer

	// "Outputs"
	// Handler holds the handlers being used by this API server
	Handler *APIServerHandler

	// listedPathProvider is a lister which provides the set of paths to show at /
	listedPathProvider routes.ListedPathProvider

	// DiscoveryGroupManager serves /apis
	DiscoveryGroupManager discovery.GroupManager

	// Enable swagger and/or OpenAPI if these configs are non-nil.
	swaggerConfig *swagger.Config
	openAPIConfig *openapicommon.Config

	// PostStartHooks are each called after the server has started listening, in a separate go func for each
	// with no guarantee of ordering between them.  The map key is a name used for error reporting.
	// It may kill the process with a panic if it wishes to by returning an error.
	postStartHookLock      sync.Mutex
	postStartHooks         map[string]postStartHookEntry
	postStartHooksCalled   bool
	disabledPostStartHooks sets.String

	preShutdownHookLock    sync.Mutex
	preShutdownHooks       map[string]preShutdownHookEntry
	preShutdownHooksCalled bool

	// healthz checks
	healthzLock    sync.Mutex
	healthzChecks  []healthz.HealthzChecker
	healthzCreated bool

	// auditing. The backend is started after the server starts listening.
	AuditBackend audit.Backend

	// enableAPIResponseCompression indicates whether API Responses should support compression
	// if the client requests it via Accept-Encoding
	enableAPIResponseCompression bool

	// delegationTarget is the next delegate in the chain. This is never nil.
	delegationTarget DelegationTarget

	// HandlerChainWaitGroup allows you to wait for all chain handlers finish after the server shutdown.
	HandlerChainWaitGroup *utilwaitgroup.SafeWaitGroup
}

// DelegationTarget is an interface which allows for composition of API servers with top level handling that works
// as expected.
type DelegationTarget interface {
	// UnprotectedHandler returns a handler that is NOT protected by a normal chain
	UnprotectedHandler() http.Handler

	// PostStartHooks returns the post-start hooks that need to be combined
	PostStartHooks() map[string]postStartHookEntry

	// PreShutdownHooks returns the pre-stop hooks that need to be combined
	PreShutdownHooks() map[string]preShutdownHookEntry

	// HealthzChecks returns the healthz checks that need to be combined
	HealthzChecks() []healthz.HealthzChecker

	// ListedPaths returns the paths for supporting an index
	ListedPaths() []string

	// NextDelegate returns the next delegationTarget in the chain of delegations
	NextDelegate() DelegationTarget
}

func (s *GenericAPIServer) UnprotectedHandler() http.Handler {
	// when we delegate, we need the server we're delegating to choose whether or not to use gorestful
	return s.Handler.Director
}
func (s *GenericAPIServer) PostStartHooks() map[string]postStartHookEntry {
	return s.postStartHooks
}
func (s *GenericAPIServer) PreShutdownHooks() map[string]preShutdownHookEntry {
	return s.preShutdownHooks
}
func (s *GenericAPIServer) HealthzChecks() []healthz.HealthzChecker {
	return s.healthzChecks
}
func (s *GenericAPIServer) ListedPaths() []string {
	return s.listedPathProvider.ListedPaths()
}

func (s *GenericAPIServer) NextDelegate() DelegationTarget {
	return s.delegationTarget
}

type emptyDelegate struct {
}

func NewEmptyDelegate() DelegationTarget {
	return emptyDelegate{}
}

func (s emptyDelegate) UnprotectedHandler() http.Handler {
	return nil
}
func (s emptyDelegate) PostStartHooks() map[string]postStartHookEntry {
	return map[string]postStartHookEntry{}
}
func (s emptyDelegate) PreShutdownHooks() map[string]preShutdownHookEntry {
	return map[string]preShutdownHookEntry{}
}
func (s emptyDelegate) HealthzChecks() []healthz.HealthzChecker {
	return []healthz.HealthzChecker{}
}
func (s emptyDelegate) ListedPaths() []string {
	return []string{}
}
func (s emptyDelegate) NextDelegate() DelegationTarget {
	return nil
}

// preparedGenericAPIServer is a private wrapper that enforces a call of PrepareRun() before Run can be invoked.
type preparedGenericAPIServer struct {
	*GenericAPIServer
}

// PrepareRun does post API installation setup steps.
func (s *GenericAPIServer) PrepareRun() preparedGenericAPIServer {
	if s.swaggerConfig != nil {
		routes.Swagger{Config: s.swaggerConfig}.Install(s.Handler.GoRestfulContainer)
	}
	if s.openAPIConfig != nil {
		routes.OpenAPI{
			Config: s.openAPIConfig,
		}.Install(s.Handler.GoRestfulContainer, s.Handler.NonGoRestfulMux)
	}

	s.installHealthz()

	// Register audit backend preShutdownHook.
	if s.AuditBackend != nil {
		s.AddPreShutdownHook("audit-backend", func() error {
			s.AuditBackend.Shutdown()
			return nil
		})
	}

	return preparedGenericAPIServer{s}
}

// Run spawns the secure http server. It only returns if stopCh is closed
// or the secure port cannot be listened on initially.
func (s preparedGenericAPIServer) Run(stopCh <-chan struct{}) error {
	err := s.NonBlockingRun(stopCh)
	if err != nil {
		return err
	}

	<-stopCh

	err = s.RunPreShutdownHooks()
	if err != nil {
		return err
	}

	// Wait for all requests to finish, which are bounded by the RequestTimeout variable.
	s.HandlerChainWaitGroup.Wait()

	return nil
}

// NonBlockingRun spawns the secure http server. An error is
// returned if the secure port cannot be listened on.
func (s preparedGenericAPIServer) NonBlockingRun(stopCh <-chan struct{}) error {
	// Use an stop channel to allow graceful shutdown without dropping audit events
	// after http server shutdown.
	auditStopCh := make(chan struct{})

	// Start the audit backend before any request comes in. This means we must call Backend.Run
	// before http server start serving. Otherwise the Backend.ProcessEvents call might block.
	if s.AuditBackend != nil {
		if err := s.AuditBackend.Run(auditStopCh); err != nil {
			return fmt.Errorf("failed to run the audit backend: %v", err)
		}
	}

	// Use an internal stop channel to allow cleanup of the listeners on error.
	internalStopCh := make(chan struct{})

	if s.SecureServingInfo != nil && s.Handler != nil {
		if err := s.SecureServingInfo.Serve(s.Handler, s.ShutdownTimeout, internalStopCh); err != nil {
			close(internalStopCh)
			return err
		}
	}

	// Now that listener have bound successfully, it is the
	// responsibility of the caller to close the provided channel to
	// ensure cleanup.
	go func() {
		<-stopCh
		close(internalStopCh)
		s.HandlerChainWaitGroup.Wait()
		close(auditStopCh)
	}()

	s.RunPostStartHooks(stopCh)

	if _, err := systemd.SdNotify(true, "READY=1\n"); err != nil {
		glog.Errorf("Unable to send systemd daemon successful start message: %v\n", err)
	}

	return nil
}

// installAPIResources is a private method for installing the REST storage backing each api groupversionresource
func (s *GenericAPIServer) installAPIResources(apiPrefix string, apiGroupInfo *APIGroupInfo) error {
	for _, groupVersion := range apiGroupInfo.PrioritizedVersions {
		if len(apiGroupInfo.VersionedResourcesStorageMap[groupVersion.Version]) == 0 {
			glog.Warningf("Skipping API %v because it has no resources.", groupVersion)
			continue
		}

		apiGroupVersion := s.getAPIGroupVersion(apiGroupInfo, groupVersion, apiPrefix)
		if apiGroupInfo.OptionsExternalVersion != nil {
			apiGroupVersion.OptionsExternalVersion = apiGroupInfo.OptionsExternalVersion
		}

		if err := apiGroupVersion.InstallREST(s.Handler.GoRestfulContainer); err != nil {
			return fmt.Errorf("unable to setup API %v: %v", apiGroupInfo, err)
		}
	}

	return nil
}

func (s *GenericAPIServer) InstallLegacyAPIGroup(apiPrefix string, apiGroupInfo *APIGroupInfo) error {
	if !s.legacyAPIGroupPrefixes.Has(apiPrefix) {
		return fmt.Errorf("%q is not in the allowed legacy API prefixes: %v", apiPrefix, s.legacyAPIGroupPrefixes.List())
	}
	if err := s.installAPIResources(apiPrefix, apiGroupInfo); err != nil {
		return err
	}

	// setup discovery
	apiVersions := []string{}
	for _, groupVersion := range apiGroupInfo.PrioritizedVersions {
		apiVersions = append(apiVersions, groupVersion.Version)
	}
	// Install the version handler.
	// Add a handler at /<apiPrefix> to enumerate the supported api versions.
	s.Handler.GoRestfulContainer.Add(discovery.NewLegacyRootAPIHandler(s.discoveryAddresses, s.Serializer, apiPrefix, apiVersions).WebService())

	return nil
}

// Exposes the given api group in the API.
func (s *GenericAPIServer) InstallAPIGroup(apiGroupInfo *APIGroupInfo) error {
	// Do not register empty group or empty version.  Doing so claims /apis/ for the wrong entity to be returned.
	// Catching these here places the error  much closer to its origin
	if len(apiGroupInfo.PrioritizedVersions[0].Group) == 0 {
		return fmt.Errorf("cannot register handler with an empty group for %#v", *apiGroupInfo)
	}
	if len(apiGroupInfo.PrioritizedVersions[0].Version) == 0 {
		return fmt.Errorf("cannot register handler with an empty version for %#v", *apiGroupInfo)
	}

	if err := s.installAPIResources(APIGroupPrefix, apiGroupInfo); err != nil {
		return err
	}

	// setup discovery
	// Install the version handler.
	// Add a handler at /apis/<groupName> to enumerate all versions supported by this group.
	apiVersionsForDiscovery := []metav1.GroupVersionForDiscovery{}
	for _, groupVersion := range apiGroupInfo.PrioritizedVersions {
		// Check the config to make sure that we elide versions that don't have any resources
		if len(apiGroupInfo.VersionedResourcesStorageMap[groupVersion.Version]) == 0 {
			continue
		}
		apiVersionsForDiscovery = append(apiVersionsForDiscovery, metav1.GroupVersionForDiscovery{
			GroupVersion: groupVersion.String(),
			Version:      groupVersion.Version,
		})
	}
	preferredVersionForDiscovery := metav1.GroupVersionForDiscovery{
		GroupVersion: apiGroupInfo.PrioritizedVersions[0].String(),
		Version:      apiGroupInfo.PrioritizedVersions[0].Version,
	}
	apiGroup := metav1.APIGroup{
		Name:             apiGroupInfo.PrioritizedVersions[0].Group,
		Versions:         apiVersionsForDiscovery,
		PreferredVersion: preferredVersionForDiscovery,
	}

	s.DiscoveryGroupManager.AddGroup(apiGroup)
	s.Handler.GoRestfulContainer.Add(discovery.NewAPIGroupHandler(s.Serializer, apiGroup).WebService())

	return nil
}

func (s *GenericAPIServer) getAPIGroupVersion(apiGroupInfo *APIGroupInfo, groupVersion schema.GroupVersion, apiPrefix string) *genericapi.APIGroupVersion {
	storage := make(map[string]rest.Storage)
	for k, v := range apiGroupInfo.VersionedResourcesStorageMap[groupVersion.Version] {
		storage[strings.ToLower(k)] = v
	}
	version := s.newAPIGroupVersion(apiGroupInfo, groupVersion)
	version.Root = apiPrefix
	version.Storage = storage
	return version
}

func (s *GenericAPIServer) newAPIGroupVersion(apiGroupInfo *APIGroupInfo, groupVersion schema.GroupVersion) *genericapi.APIGroupVersion {
	return &genericapi.APIGroupVersion{
		GroupVersion:     groupVersion,
		MetaGroupVersion: apiGroupInfo.MetaGroupVersion,

		ParameterCodec:  apiGroupInfo.ParameterCodec,
		Serializer:      apiGroupInfo.NegotiatedSerializer,
		Creater:         apiGroupInfo.Scheme,
		Convertor:       apiGroupInfo.Scheme,
		UnsafeConvertor: runtime.UnsafeObjectConvertor(apiGroupInfo.Scheme),
		Defaulter:       apiGroupInfo.Scheme,
		Typer:           apiGroupInfo.Scheme,
		Linker:          runtime.SelfLinker(meta.NewAccessor()),

		Admit:                        s.admissionControl,
		MinRequestTimeout:            s.minRequestTimeout,
		EnableAPIResponseCompression: s.enableAPIResponseCompression,
	}
}

// NewDefaultAPIGroupInfo returns an APIGroupInfo stubbed with "normal" values
// exposed for easier composition from other packages
func NewDefaultAPIGroupInfo(group string, scheme *runtime.Scheme, parameterCodec runtime.ParameterCodec, codecs serializer.CodecFactory) APIGroupInfo {
	return APIGroupInfo{
		PrioritizedVersions:          scheme.PrioritizedVersionsForGroup(group),
		VersionedResourcesStorageMap: map[string]map[string]rest.Storage{},
		// TODO unhardcode this.  It was hardcoded before, but we need to re-evaluate
		OptionsExternalVersion: &schema.GroupVersion{Version: "v1"},
		Scheme:                 scheme,
		ParameterCodec:         parameterCodec,
		NegotiatedSerializer:   codecs,
	}
}<|MERGE_RESOLUTION|>--- conflicted
+++ resolved
@@ -47,13 +47,8 @@
 
 // Info about an API group.
 type APIGroupInfo struct {
-<<<<<<< HEAD
-	GroupMeta apimachinery.GroupMeta
+	PrioritizedVersions []schema.GroupVersion
 	// Info about the resources in this group. It's a map from version to resource to the storage.
-=======
-	PrioritizedVersions []schema.GroupVersion
-	// Info about the resources in this group. Its a map from version to resource to the storage.
->>>>>>> 8d80d5df
 	VersionedResourcesStorageMap map[string]map[string]rest.Storage
 	// OptionsExternalVersion controls the APIVersion used for common objects in the
 	// schema like api.Status, api.DeleteOptions, and metav1.ListOptions. Other implementors may
